--- conflicted
+++ resolved
@@ -7,19 +7,10 @@
 // Date: 2025-01-18
 // ============================================================================
 
-pub mod inventory;
+pub mod products;
 pub mod orders;
 pub mod payments;
-<<<<<<< HEAD
-pub mod products;
-
-pub use inventory::*;
-pub use orders::*;
-pub use payments::*;
-pub use products::*;
-=======
 
 pub use products::*;
 pub use orders::*;
-pub use payments::*;
->>>>>>> 27b55eb5
+pub use payments::*;
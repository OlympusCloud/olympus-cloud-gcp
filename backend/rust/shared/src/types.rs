--- conflicted
+++ resolved
@@ -128,11 +128,7 @@
 pub struct PhoneNumber {
     #[validate(length(min = 1, max = 5))]
     pub country_code: String,
-<<<<<<< HEAD
-    #[validate(length(min = 7, max = 15))]
-=======
     #[validate(length(min = 1, max = 20))]
->>>>>>> 1c6d8375
     pub number: String,
     pub extension: Option<String>,
 }

use std::sync::Arc;
<<<<<<< HEAD
use tower::ServiceBuilder;
use tower_http::cors::CorsLayer;
use tower_http::trace::{DefaultOnRequest, DefaultOnResponse, TraceLayer};
use tracing::{info, Level};
use tracing_subscriber::{layer::SubscriberExt, util::SubscriberInitExt};

use olympus_shared::database::Database;
use olympus_shared::events::EventPublisher;

mod config;
mod health;
use config::Config;
=======
use tokio;
use tracing_subscriber;
>>>>>>> 1c6d8375

#[tokio::main]
async fn main() -> Result<(), Box<dyn std::error::Error>> {
    // Initialize tracing
    tracing_subscriber::fmt::init();

    println!("Olympus Cloud Rust Services Starting...");

<<<<<<< HEAD
    // Initialize services
    let jwt_service = Arc::new(olympus_auth::services::JwtService::new(config.jwt_secret.clone()));
    let password_service = Arc::new(olympus_auth::services::PasswordService::new());
    let auth_service = Arc::new(olympus_auth::services::AuthService::new(
        database.clone(),
        jwt_service,
        password_service,
        event_publisher.clone().unwrap_or(Arc::new(tokio::sync::Mutex::new(EventPublisher::mock()))),
    ));

    let platform_service = Arc::new(olympus_platform::services::PlatformService::new(
        database.clone(),
    ));

    let commerce_service = Arc::new(olympus_commerce::services::CommerceService::new(
        database.clone(),
        event_publisher.clone().unwrap_or(Arc::new(tokio::sync::Mutex::new(EventPublisher::mock()))),
    ));

    // Create routers
    let auth_router = olympus_auth::create_router(auth_service);
    let platform_router = olympus_platform::create_router(platform_service);
    let commerce_router = olympus_commerce::create_router(commerce_service);

    // Initialize health monitoring
    health::init_health_monitoring();

    // Combine all routers
    let app = Router::new()
        .nest("/api/v1/auth", auth_router)
        .nest("/api/v1/platform", platform_router)
        .nest("/api/v1/commerce", commerce_router)
        // Health monitoring endpoints
        .route("/health", axum::routing::get(health::health_check))
        .route("/ready", axum::routing::get(health::readiness_check))
        .route("/live", axum::routing::get(health::liveness_check))
        .route("/metrics", axum::routing::get(health::metrics_handler))
        .layer(
            ServiceBuilder::new()
                .layer(
                    TraceLayer::new_for_http()
                        .on_request(DefaultOnRequest::new().level(Level::INFO))
                        .on_response(DefaultOnResponse::new().level(Level::INFO)),
                )
                .layer(CorsLayer::permissive())
                .layer(axum::Extension(database.clone()))
                .layer(axum::Extension(event_publisher.clone())),
        );

    // Start server
    let addr = SocketAddr::from(([0, 0, 0, 0], config.port));
    info!("🚀 Olympus Rust services starting on {}", addr);

    axum::Server::bind(&addr)
        .serve(app.into_make_service())
        .await?;
=======
    // For now, just test that modules compile
    let _auth_router = olympus_auth::create_router(Arc::new(
        // This would be initialized with real database connection
        // For now, just testing compilation
        create_mock_auth_service().await?
    ));

    let _platform_router = olympus_platform::create_router();
    let _commerce_router = olympus_commerce::create_router();
>>>>>>> 1c6d8375

    println!("All services initialized successfully!");
    
    Ok(())
<<<<<<< HEAD
=======
}

async fn create_mock_auth_service() -> Result<olympus_auth::services::AuthService, Box<dyn std::error::Error>> {
    // This is a placeholder - in real implementation we'd connect to database
    let db = Arc::new(olympus_shared::database::Database::new("postgresql://localhost/test").await?);
    let jwt_secret = b"test-secret-key-for-development-only";
    
    Ok(olympus_auth::services::AuthService::new(db, jwt_secret, None))
>>>>>>> 1c6d8375
}<|MERGE_RESOLUTION|>--- conflicted
+++ resolved
@@ -1,21 +1,6 @@
 use std::sync::Arc;
-<<<<<<< HEAD
-use tower::ServiceBuilder;
-use tower_http::cors::CorsLayer;
-use tower_http::trace::{DefaultOnRequest, DefaultOnResponse, TraceLayer};
-use tracing::{info, Level};
-use tracing_subscriber::{layer::SubscriberExt, util::SubscriberInitExt};
-
-use olympus_shared::database::Database;
-use olympus_shared::events::EventPublisher;
-
-mod config;
-mod health;
-use config::Config;
-=======
 use tokio;
 use tracing_subscriber;
->>>>>>> 1c6d8375
 
 #[tokio::main]
 async fn main() -> Result<(), Box<dyn std::error::Error>> {
@@ -24,64 +9,6 @@
 
     println!("Olympus Cloud Rust Services Starting...");
 
-<<<<<<< HEAD
-    // Initialize services
-    let jwt_service = Arc::new(olympus_auth::services::JwtService::new(config.jwt_secret.clone()));
-    let password_service = Arc::new(olympus_auth::services::PasswordService::new());
-    let auth_service = Arc::new(olympus_auth::services::AuthService::new(
-        database.clone(),
-        jwt_service,
-        password_service,
-        event_publisher.clone().unwrap_or(Arc::new(tokio::sync::Mutex::new(EventPublisher::mock()))),
-    ));
-
-    let platform_service = Arc::new(olympus_platform::services::PlatformService::new(
-        database.clone(),
-    ));
-
-    let commerce_service = Arc::new(olympus_commerce::services::CommerceService::new(
-        database.clone(),
-        event_publisher.clone().unwrap_or(Arc::new(tokio::sync::Mutex::new(EventPublisher::mock()))),
-    ));
-
-    // Create routers
-    let auth_router = olympus_auth::create_router(auth_service);
-    let platform_router = olympus_platform::create_router(platform_service);
-    let commerce_router = olympus_commerce::create_router(commerce_service);
-
-    // Initialize health monitoring
-    health::init_health_monitoring();
-
-    // Combine all routers
-    let app = Router::new()
-        .nest("/api/v1/auth", auth_router)
-        .nest("/api/v1/platform", platform_router)
-        .nest("/api/v1/commerce", commerce_router)
-        // Health monitoring endpoints
-        .route("/health", axum::routing::get(health::health_check))
-        .route("/ready", axum::routing::get(health::readiness_check))
-        .route("/live", axum::routing::get(health::liveness_check))
-        .route("/metrics", axum::routing::get(health::metrics_handler))
-        .layer(
-            ServiceBuilder::new()
-                .layer(
-                    TraceLayer::new_for_http()
-                        .on_request(DefaultOnRequest::new().level(Level::INFO))
-                        .on_response(DefaultOnResponse::new().level(Level::INFO)),
-                )
-                .layer(CorsLayer::permissive())
-                .layer(axum::Extension(database.clone()))
-                .layer(axum::Extension(event_publisher.clone())),
-        );
-
-    // Start server
-    let addr = SocketAddr::from(([0, 0, 0, 0], config.port));
-    info!("🚀 Olympus Rust services starting on {}", addr);
-
-    axum::Server::bind(&addr)
-        .serve(app.into_make_service())
-        .await?;
-=======
     // For now, just test that modules compile
     let _auth_router = olympus_auth::create_router(Arc::new(
         // This would be initialized with real database connection
@@ -91,13 +18,10 @@
 
     let _platform_router = olympus_platform::create_router();
     let _commerce_router = olympus_commerce::create_router();
->>>>>>> 1c6d8375
 
     println!("All services initialized successfully!");
     
     Ok(())
-<<<<<<< HEAD
-=======
 }
 
 async fn create_mock_auth_service() -> Result<olympus_auth::services::AuthService, Box<dyn std::error::Error>> {
@@ -106,5 +30,4 @@
     let jwt_secret = b"test-secret-key-for-development-only";
     
     Ok(olympus_auth::services::AuthService::new(db, jwt_secret, None))
->>>>>>> 1c6d8375
 }
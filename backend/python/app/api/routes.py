from __future__ import annotations

from datetime import date, datetime
from typing import Any, List, Optional

from fastapi import APIRouter, Depends, HTTPException, Query, Request, status
from pydantic import BaseModel, Field

from app.api.dependencies import (
    get_analytics_service,
    get_crm_service,
    get_enhanced_analytics_service,
<<<<<<< HEAD
    get_events_service,
=======
>>>>>>> 29a29231
    get_hospitality_service,
    get_inventory_service,
    get_nlp_service,
    get_recommendation_service,
    get_restaurant_service,
    get_retail_service,
    get_snapshot_service,
)
from app.core.settings import get_settings
from app.core.state import RuntimeState
from app.models.analytics import AnalyticsDashboardResponse, AnalyticsTimeframe
from app.models.crm import Campaign
from app.models.enhanced_analytics import (
    EnhancedAnalyticsResponse,
    AnalyticsFilter
)
from app.models.inventory import StockMovement
from app.models.nlp import NLPQueryResponse
from app.models.recommendations import RecommendationResponse
from app.models.restaurant import RestaurantAnalytics, RestaurantRecommendation
from app.models.retail import RetailAnalytics, RetailRecommendation
from app.models.hospitality import HospitalityAnalytics, HospitalityRecommendation
<<<<<<< HEAD
from app.models.events_industry import EventsAnalytics, EventsRecommendation
=======
>>>>>>> 29a29231
from app.models.snapshots import (
    MetricsSnapshot,
    SnapshotHistoryRequest,
    SnapshotHistoryResponse
)
from app.services.analytics.service import AnalyticsService
from app.services.analytics.enhanced_service import EnhancedAnalyticsService
from app.services.analytics.snapshots import SnapshotService
from app.services.crm.service import CRMService
from app.services.inventory.service import InventoryService
from app.services.ml.recommendation import RecommendationContext, RecommendationService
from app.services.nlp.query_service import NaturalLanguageQueryService
from app.services.restaurant.service import RestaurantService
from app.services.retail.service import RetailService
from app.services.hospitality.service import HospitalityService
<<<<<<< HEAD
from app.services.events_industry.service import EventsService
=======
>>>>>>> 29a29231

api_router = APIRouter()


class NLPQueryRequest(BaseModel):
    query: str = Field(min_length=1, max_length=500, description="Natural language analytics question")


_DATE_RANGE_ALIASES: dict[str, AnalyticsTimeframe] = {
    "today": AnalyticsTimeframe.TODAY,
    "yesterday": AnalyticsTimeframe.YESTERDAY,
    "week": AnalyticsTimeframe.THIS_WEEK,
    "this_week": AnalyticsTimeframe.THIS_WEEK,
    "month": AnalyticsTimeframe.THIS_MONTH,
    "this_month": AnalyticsTimeframe.THIS_MONTH,
    "quarter": AnalyticsTimeframe.THIS_QUARTER,
    "this_quarter": AnalyticsTimeframe.THIS_QUARTER,
    "year": AnalyticsTimeframe.THIS_YEAR,
    "this_year": AnalyticsTimeframe.THIS_YEAR,
    "custom": AnalyticsTimeframe.CUSTOM,
    "all_time": AnalyticsTimeframe.ALL_TIME,
}


def _resolve_timeframe(value: Optional[str]) -> AnalyticsTimeframe:
    if value is None:
        return AnalyticsTimeframe.ALL_TIME

    normalized = value.strip().lower()
    if normalized in _DATE_RANGE_ALIASES:
        return _DATE_RANGE_ALIASES[normalized]

    try:
        return AnalyticsTimeframe(normalized)
    except ValueError as exc:  # noqa: B904
        raise HTTPException(
            status_code=status.HTTP_400_BAD_REQUEST,
            detail="Invalid date_range value",
        ) from exc


@api_router.get("/health", tags=["monitoring"])
async def health_check(request: Request) -> dict[str, Any]:
    """Report service health and runtime information."""

    settings = get_settings()
    runtime_state: RuntimeState = getattr(request.app.state, "runtime", RuntimeState())

    return {
        "status": "ok",
        "service": settings.app_name,
        "environment": settings.environment,
        "version": request.app.version,
        "redis": {
            "connected": runtime_state.redis_connected,
            "subscriber_running": runtime_state.event_subscriber_running,
        },
    }


@api_router.get("/analytics/dashboard", tags=["analytics"], response_model=AnalyticsDashboardResponse)
async def get_dashboard_metrics(
    tenant_id: str = Query(..., description="Tenant identifier"),
    date_range: Optional[str] = Query(None, description="Predefined range selector"),
    location_id: Optional[str] = Query(None, description="Optional location filter"),
    from_date: Optional[date] = Query(None, description="Custom range start (if date_range=custom)"),
    to_date: Optional[date] = Query(None, description="Custom range end (if date_range=custom)"),
    analytics_service: AnalyticsService = Depends(get_analytics_service),
) -> AnalyticsDashboardResponse:
    """Return dashboard metrics for the given tenant."""

    timeframe = _resolve_timeframe(date_range)

    if timeframe == AnalyticsTimeframe.CUSTOM:
        if not (from_date and to_date):
            raise HTTPException(
                status_code=status.HTTP_400_BAD_REQUEST,
                detail="from_date and to_date are required when date_range is custom",
            )
        if from_date > to_date:
            raise HTTPException(
                status_code=status.HTTP_400_BAD_REQUEST,
                detail="from_date must be before or equal to to_date",
            )

    return await analytics_service.get_dashboard_metrics(
        tenant_id,
        timeframe=timeframe,
        location_id=location_id,
        start_date=from_date,
        end_date=to_date,
    )


@api_router.get(
    "/analytics/recommendations",
    tags=["analytics"],
    response_model=RecommendationResponse,
)
async def get_recommendations(
    tenant_id: str = Query(..., description="Tenant identifier"),
    date_range: Optional[str] = Query(None, description="Predefined range selector"),
    location_id: Optional[str] = Query(None, description="Optional location filter"),
    from_date: Optional[date] = Query(None, description="Custom range start (if date_range=custom)"),
    to_date: Optional[date] = Query(None, description="Custom range end (if date_range=custom)"),
    limit: Optional[int] = Query(
        None,
        ge=1,
        le=10,
        description="Maximum number of recommendations to return",
    ),
    recommendation_service: RecommendationService = Depends(get_recommendation_service),
) -> RecommendationResponse:
    """Return AI-assisted recommendations for the tenant."""

    timeframe = _resolve_timeframe(date_range)

    if timeframe == AnalyticsTimeframe.CUSTOM:
        if not (from_date and to_date):
            raise HTTPException(
                status_code=status.HTTP_400_BAD_REQUEST,
                detail="from_date and to_date are required when date_range is custom",
            )
        if from_date > to_date:
            raise HTTPException(
                status_code=status.HTTP_400_BAD_REQUEST,
                detail="from_date must be before or equal to to_date",
            )

    context = RecommendationContext(
        tenant_id=tenant_id,
        timeframe=timeframe,
        location_id=location_id,
        start_date=from_date,
        end_date=to_date,
        limit=limit,
    )

    return await recommendation_service.generate(context)


@api_router.post(
    "/analytics/nlp/query",
    tags=["analytics"],
    response_model=NLPQueryResponse,
)
async def interpret_nlp_query(
    request_body: NLPQueryRequest,
    nlp_service: NaturalLanguageQueryService = Depends(get_nlp_service),
) -> NLPQueryResponse:
    """Interpret a natural language analytics question."""

    result = await nlp_service.interpret(request_body.query)
    return NLPQueryResponse(query=request_body.query, result=result)


@api_router.post(
    "/analytics/snapshots",
    tags=["analytics"],
    response_model=MetricsSnapshot,
    status_code=status.HTTP_201_CREATED
)
async def create_metrics_snapshot(
    tenant_id: str = Query(..., description="Tenant identifier"),
    location_id: Optional[str] = Query(None, description="Optional location filter"),
    timeframe: AnalyticsTimeframe = Query(AnalyticsTimeframe.TODAY, description="Timeframe for snapshot"),
    snapshot_service: SnapshotService = Depends(get_snapshot_service),
) -> MetricsSnapshot:
    """Create a new metrics snapshot for the specified tenant."""
    
    return await snapshot_service.create_snapshot(
        tenant_id=tenant_id,
        timeframe=timeframe,
        location_id=location_id
    )


@api_router.get(
    "/analytics/snapshots/history",
    tags=["analytics"],
    response_model=SnapshotHistoryResponse
)
async def get_snapshot_history(
    tenant_id: str = Query(..., description="Tenant identifier"),
    location_id: Optional[str] = Query(None, description="Optional location filter"),
    timeframe: AnalyticsTimeframe = Query(AnalyticsTimeframe.LAST_MONTH, description="Timeframe filter"),
    limit: int = Query(100, ge=1, le=1000, description="Maximum number of snapshots to return"),
    snapshot_service: SnapshotService = Depends(get_snapshot_service),
) -> SnapshotHistoryResponse:
    """Retrieve historical metrics snapshots with trend analysis."""
    
    request = SnapshotHistoryRequest(
        tenant_id=tenant_id,
        location_id=location_id,
        timeframe=timeframe,
        limit=limit
    )
    
    return await snapshot_service.get_snapshot_history(request)


@api_router.post(
    "/analytics/snapshots/backfill",
    tags=["analytics"],
    status_code=status.HTTP_202_ACCEPTED
)
async def backfill_snapshots(
    tenant_id: str = Query(..., description="Tenant identifier"),
    days_back: int = Query(30, ge=1, le=365, description="Number of days to backfill"),
    location_id: Optional[str] = Query(None, description="Optional location filter"),
    snapshot_service: SnapshotService = Depends(get_snapshot_service),
) -> dict[str, Any]:
    """Backfill historical snapshots for the specified tenant."""
    
    snapshots_created = await snapshot_service.backfill_snapshots(
        tenant_id=tenant_id,
        days_back=days_back,
        location_id=location_id
    )
    
    return {
        "message": "Backfill completed",
        "tenant_id": tenant_id,
        "snapshots_created": snapshots_created,
        "days_back": days_back
    }


@api_router.get(
    "/analytics/enhanced/dashboard",
    tags=["analytics"],
    response_model=EnhancedAnalyticsResponse
)
async def get_enhanced_dashboard(
    tenant_id: str = Query(..., description="Tenant identifier"),
    location_ids: Optional[List[str]] = Query(None, description="Location filters"),
    timeframe: AnalyticsTimeframe = Query(AnalyticsTimeframe.THIS_MONTH, description="Analysis timeframe"),
    start_date: Optional[datetime] = Query(None, description="Custom start date"),
    end_date: Optional[datetime] = Query(None, description="Custom end date"),
    include_trends: bool = Query(True, description="Include trend analysis"),
    include_forecasts: bool = Query(False, description="Include predictive analytics"),
    enhanced_service: EnhancedAnalyticsService = Depends(get_enhanced_analytics_service),
) -> EnhancedAnalyticsResponse:
    """Get comprehensive dashboard with enhanced metrics and insights."""
    
    analytics_filter = AnalyticsFilter(
        tenant_id=tenant_id,
        location_ids=location_ids,
        timeframe=timeframe,
        start_date=start_date,
        end_date=end_date,
        include_trends=include_trends,
        include_forecasts=include_forecasts
    )
    
    return await enhanced_service.get_enhanced_dashboard(analytics_filter)


@api_router.get(
    "/crm/segments",
    tags=["crm"]
)
async def get_customer_segments(
    tenant_id: str = Query(..., description="Tenant identifier"),
    crm_service: CRMService = Depends(get_crm_service),
):
    """Get customer segmentation analysis."""
    return await crm_service.segment_customers(tenant_id)


@api_router.post(
    "/crm/campaigns",
    tags=["crm"],
    status_code=status.HTTP_201_CREATED
)
async def create_campaign(
    campaign: Campaign,
    crm_service: CRMService = Depends(get_crm_service),
) -> Campaign:
    """Create a new marketing campaign."""
    return await crm_service.create_campaign(campaign)


@api_router.get(
    "/inventory/report",
    tags=["inventory"]
)
async def get_inventory_report(
    tenant_id: str = Query(..., description="Tenant identifier"),
    location_id: Optional[str] = Query(None, description="Location filter"),
    inventory_service: InventoryService = Depends(get_inventory_service),
):
    """Get comprehensive inventory report with forecasts."""
    return await inventory_service.get_inventory_report(tenant_id, location_id)


@api_router.post(
    "/inventory/movements",
    tags=["inventory"],
    status_code=status.HTTP_201_CREATED
)
async def track_stock_movement(
    movement: StockMovement,
    inventory_service: InventoryService = Depends(get_inventory_service),
) -> StockMovement:
    """Track inventory stock movement."""
    return await inventory_service.track_stock_movement(movement)


@api_router.get(
    "/restaurant/analytics",
    tags=["restaurant"],
    response_model=RestaurantAnalytics
)
async def get_restaurant_analytics(
    tenant_id: str = Query(..., description="Tenant identifier"),
    location_id: Optional[str] = Query(None, description="Location filter"),
    restaurant_service: RestaurantService = Depends(get_restaurant_service),
) -> RestaurantAnalytics:
    """Get comprehensive restaurant analytics including table turnover and service metrics."""
    return await restaurant_service.get_table_analytics(tenant_id, location_id)


@api_router.get(
    "/restaurant/recommendations",
    tags=["restaurant"]
)
async def get_restaurant_recommendations(
    tenant_id: str = Query(..., description="Tenant identifier"),
    location_id: Optional[str] = Query(None, description="Location filter"),
    restaurant_service: RestaurantService = Depends(get_restaurant_service),
) -> List[RestaurantRecommendation]:
    """Get AI-powered restaurant operation recommendations."""
    return await restaurant_service.generate_restaurant_recommendations(tenant_id, location_id)


@api_router.get(
    "/restaurant/kitchen/orders",
    tags=["restaurant"]
)
async def get_kitchen_display_orders(
    tenant_id: str = Query(..., description="Tenant identifier"),
    location_id: str = Query(..., description="Location identifier"),
    restaurant_service: RestaurantService = Depends(get_restaurant_service),
):
    """Get orders for kitchen display system."""
    return await restaurant_service.get_kitchen_display_orders(tenant_id, location_id)


@api_router.get(
    "/restaurant/tables/status",
    tags=["restaurant"]
)
async def get_table_status(
    tenant_id: str = Query(..., description="Tenant identifier"),
    location_id: str = Query(..., description="Location identifier"),
    restaurant_service: RestaurantService = Depends(get_restaurant_service),
):
    """Get current table status distribution."""
    return await restaurant_service.get_table_status(tenant_id, location_id)

<<<<<<< HEAD
=======

>>>>>>> 29a29231
@api_router.get(
    "/retail/analytics",
    tags=["retail"],
    response_model=RetailAnalytics,
)
async def get_retail_analytics(
    tenant_id: str = Query(..., description="Tenant identifier"),
    date_range: Optional[str] = Query(None, description="Predefined range selector"),
    location_id: Optional[str] = Query(None, description="Optional location filter"),
    from_date: Optional[date] = Query(None, description="Custom range start (if date_range=custom)"),
    to_date: Optional[date] = Query(None, description="Custom range end (if date_range=custom)"),
    retail_service: RetailService = Depends(get_retail_service),
) -> RetailAnalytics:
    """Return retail analytics including channel and promotion performance."""

    timeframe = _resolve_timeframe(date_range)

    if timeframe == AnalyticsTimeframe.CUSTOM:
        if not (from_date and to_date):
            raise HTTPException(
                status_code=status.HTTP_400_BAD_REQUEST,
                detail="from_date and to_date are required when date_range is custom",
            )
        if from_date > to_date:
            raise HTTPException(
                status_code=status.HTTP_400_BAD_REQUEST,
                detail="from_date must be before or equal to to_date",
            )

    return await retail_service.get_retail_analytics(
        tenant_id,
        timeframe,
        location_id=location_id,
        start_date=from_date,
        end_date=to_date,
    )


@api_router.get(
    "/retail/promotions",
    tags=["retail"],
    response_model=List[RetailRecommendation],
)
async def get_retail_recommendations(
    tenant_id: str = Query(..., description="Tenant identifier"),
    date_range: Optional[str] = Query(None, description="Predefined range selector"),
    location_id: Optional[str] = Query(None, description="Optional location filter"),
    from_date: Optional[date] = Query(None, description="Custom range start (if date_range=custom)"),
    to_date: Optional[date] = Query(None, description="Custom range end (if date_range=custom)"),
    retail_service: RetailService = Depends(get_retail_service),
) -> List[RetailRecommendation]:
    """Generate retail-specific promotional recommendations."""

    timeframe = _resolve_timeframe(date_range)

    if timeframe == AnalyticsTimeframe.CUSTOM:
        if not (from_date and to_date):
            raise HTTPException(
                status_code=status.HTTP_400_BAD_REQUEST,
                detail="from_date and to_date are required when date_range is custom",
            )
        if from_date > to_date:
            raise HTTPException(
                status_code=status.HTTP_400_BAD_REQUEST,
                detail="from_date must be before or equal to to_date",
            )

    return await retail_service.generate_promotions(
        tenant_id,
        timeframe,
        location_id=location_id,
        start_date=from_date,
        end_date=to_date,
    )


@api_router.get(
    "/hospitality/analytics",
    tags=["hospitality"],
    response_model=HospitalityAnalytics,
)
async def get_hospitality_analytics(
    tenant_id: str = Query(..., description="Tenant identifier"),
    date_range: Optional[str] = Query(None, description="Predefined range selector"),
    location_id: Optional[str] = Query(None, description="Optional location filter"),
    from_date: Optional[date] = Query(None, description="Custom range start (if date_range=custom)"),
    to_date: Optional[date] = Query(None, description="Custom range end (if date_range=custom)"),
    hospitality_service: HospitalityService = Depends(get_hospitality_service),
) -> HospitalityAnalytics:
    """Return hospitality analytics including room, booking, and service metrics."""

    timeframe = _resolve_timeframe(date_range)

    if timeframe == AnalyticsTimeframe.CUSTOM:
        if not (from_date and to_date):
            raise HTTPException(
                status_code=status.HTTP_400_BAD_REQUEST,
                detail="from_date and to_date are required when date_range is custom",
            )
        if from_date > to_date:
            raise HTTPException(
                status_code=status.HTTP_400_BAD_REQUEST,
                detail="from_date must be before or equal to to_date",
            )

    return await hospitality_service.get_hospitality_analytics(
        tenant_id,
        timeframe,
        location_id=location_id,
        start_date=from_date,
        end_date=to_date,
    )


@api_router.get(
    "/hospitality/recommendations",
    tags=["hospitality"],
    response_model=List[HospitalityRecommendation],
)
async def get_hospitality_recommendations(
    tenant_id: str = Query(..., description="Tenant identifier"),
    date_range: Optional[str] = Query(None, description="Predefined range selector"),
    location_id: Optional[str] = Query(None, description="Optional location filter"),
    from_date: Optional[date] = Query(None, description="Custom range start (if date_range=custom)"),
    to_date: Optional[date] = Query(None, description="Custom range end (if date_range=custom)"),
    hospitality_service: HospitalityService = Depends(get_hospitality_service),
) -> List[HospitalityRecommendation]:
    """Generate hospitality-specific operational recommendations."""

    timeframe = _resolve_timeframe(date_range)

    if timeframe == AnalyticsTimeframe.CUSTOM:
        if not (from_date and to_date):
            raise HTTPException(
                status_code=status.HTTP_400_BAD_REQUEST,
                detail="from_date and to_date are required when date_range is custom",
            )
        if from_date > to_date:
            raise HTTPException(
                status_code=status.HTTP_400_BAD_REQUEST,
                detail="from_date must be before or equal to to_date",
            )

    return await hospitality_service.generate_recommendations(
        tenant_id,
        timeframe,
        location_id=location_id,
        start_date=from_date,
        end_date=to_date,
<<<<<<< HEAD
    )


@api_router.get(
    "/events/analytics",
    tags=["events"],
    response_model=EventsAnalytics,
)
async def get_events_analytics(
    tenant_id: str = Query(..., description="Tenant identifier"),
    date_range: Optional[str] = Query(None, description="Predefined range selector"),
    location_id: Optional[str] = Query(None, description="Optional location filter"),
    from_date: Optional[date] = Query(None, description="Custom range start (if date_range=custom)"),
    to_date: Optional[date] = Query(None, description="Custom range end (if date_range=custom)"),
    events_service: EventsService = Depends(get_events_service),
) -> EventsAnalytics:
    """Return events analytics including ticket and vendor performance."""

    timeframe = _resolve_timeframe(date_range)

    if timeframe == AnalyticsTimeframe.CUSTOM:
        if not (from_date and to_date):
            raise HTTPException(
                status_code=status.HTTP_400_BAD_REQUEST,
                detail="from_date and to_date are required when date_range is custom",
            )
        if from_date > to_date:
            raise HTTPException(
                status_code=status.HTTP_400_BAD_REQUEST,
                detail="from_date must be before or equal to to_date",
            )

    start_dt = datetime.combine(from_date, datetime.min.time()) if from_date else None
    end_dt = datetime.combine(to_date, datetime.max.time()) if to_date else None

    return await events_service.get_events_analytics(
        tenant_id,
        timeframe,
        location_id=location_id,
        start_date=start_dt,
        end_date=end_dt,
    )


@api_router.get(
    "/events/recommendations",
    tags=["events"],
    response_model=List[EventsRecommendation],
)
async def get_events_recommendations(
    tenant_id: str = Query(..., description="Tenant identifier"),
    date_range: Optional[str] = Query(None, description="Predefined range selector"),
    location_id: Optional[str] = Query(None, description="Optional location filter"),
    from_date: Optional[date] = Query(None, description="Custom range start (if date_range=custom)"),
    to_date: Optional[date] = Query(None, description="Custom range end (if date_range=custom)"),
    events_service: EventsService = Depends(get_events_service),
) -> List[EventsRecommendation]:
    """Generate events-specific operational recommendations."""

    timeframe = _resolve_timeframe(date_range)

    if timeframe == AnalyticsTimeframe.CUSTOM:
        if not (from_date and to_date):
            raise HTTPException(
                status_code=status.HTTP_400_BAD_REQUEST,
                detail="from_date and to_date are required when date_range is custom",
            )
        if from_date > to_date:
            raise HTTPException(
                status_code=status.HTTP_400_BAD_REQUEST,
                detail="from_date must be before or equal to to_date",
            )

    start_dt = datetime.combine(from_date, datetime.min.time()) if from_date else None
    end_dt = datetime.combine(to_date, datetime.max.time()) if to_date else None

    return await events_service.generate_recommendations(
        tenant_id,
        timeframe,
        location_id=location_id,
        start_date=start_dt,
        end_date=end_dt,
=======
>>>>>>> 29a29231
    )<|MERGE_RESOLUTION|>--- conflicted
+++ resolved
@@ -10,10 +10,7 @@
     get_analytics_service,
     get_crm_service,
     get_enhanced_analytics_service,
-<<<<<<< HEAD
     get_events_service,
-=======
->>>>>>> 29a29231
     get_hospitality_service,
     get_inventory_service,
     get_nlp_service,
@@ -36,10 +33,7 @@
 from app.models.restaurant import RestaurantAnalytics, RestaurantRecommendation
 from app.models.retail import RetailAnalytics, RetailRecommendation
 from app.models.hospitality import HospitalityAnalytics, HospitalityRecommendation
-<<<<<<< HEAD
 from app.models.events_industry import EventsAnalytics, EventsRecommendation
-=======
->>>>>>> 29a29231
 from app.models.snapshots import (
     MetricsSnapshot,
     SnapshotHistoryRequest,
@@ -55,10 +49,7 @@
 from app.services.restaurant.service import RestaurantService
 from app.services.retail.service import RetailService
 from app.services.hospitality.service import HospitalityService
-<<<<<<< HEAD
 from app.services.events_industry.service import EventsService
-=======
->>>>>>> 29a29231
 
 api_router = APIRouter()
 
@@ -420,10 +411,7 @@
     """Get current table status distribution."""
     return await restaurant_service.get_table_status(tenant_id, location_id)
 
-<<<<<<< HEAD
-=======
-
->>>>>>> 29a29231
+
 @api_router.get(
     "/retail/analytics",
     tags=["retail"],
@@ -573,7 +561,6 @@
         location_id=location_id,
         start_date=from_date,
         end_date=to_date,
-<<<<<<< HEAD
     )
 
 
@@ -656,6 +643,4 @@
         location_id=location_id,
         start_date=start_dt,
         end_date=end_dt,
-=======
->>>>>>> 29a29231
     )
--- conflicted
+++ resolved
@@ -32,8 +32,6 @@
 from app.models.recommendations import RecommendationResponse
 from app.models.restaurant import RestaurantAnalytics, RestaurantRecommendation
 from app.models.retail import RetailAnalytics, RetailRecommendation
-<<<<<<< HEAD
-=======
 from app.models.hospitality import HospitalityAnalytics, HospitalityRecommendation
 import app.models.events_industry as events_models
 from app.models.events_industry import EventsAnalytics, EventsRecommendation
@@ -49,7 +47,6 @@
 EventsRecommendation = events_models.EventsRecommendation
 EventsAnalytics = events_models.EventsAnalytics
 EventsRecommendation = events_models.EventsRecommendation
->>>>>>> 27b55eb5
 from app.models.snapshots import (
     MetricsSnapshot,
     SnapshotHistoryRequest,
@@ -64,11 +61,8 @@
 from app.services.nlp.query_service import NaturalLanguageQueryService
 from app.services.restaurant.service import RestaurantService
 from app.services.retail.service import RetailService
-<<<<<<< HEAD
-=======
 from app.services.hospitality.service import HospitalityService
 from app.services.events_industry.service import EventsService
->>>>>>> 27b55eb5
 
 api_router = APIRouter()
 
@@ -504,8 +498,6 @@
         location_id=location_id,
         start_date=from_date,
         end_date=to_date,
-<<<<<<< HEAD
-=======
     )
 
 
@@ -664,5 +656,4 @@
         location_id=location_id,
         start_date=start_dt,
         end_date=end_dt,
->>>>>>> 27b55eb5
     )